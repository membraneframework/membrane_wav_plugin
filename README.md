--- conflicted
+++ resolved
@@ -15,11 +15,7 @@
 ```elixir
 def deps do
   [
-<<<<<<< HEAD
-	{:membrane_wav_plugin, "~> 0.6.0"}
-=======
-    {:membrane_wav_plugin, "~> 0.6.0"}
->>>>>>> c885e862
+	  {:membrane_wav_plugin, "~> 0.6.0"}
   ]
 end
 ```
